package com.crimsonwarpedcraft.exampleplugin;

import com.crimsonwarpedcraft.exampleplugin.bridge.YouTubeChatBridge;
import com.crimsonwarpedcraft.exampleplugin.bridge.YouTubeChatBridge.ChatMessage;
import com.crimsonwarpedcraft.exampleplugin.bridge.YouTubeChatBridge.Registration;
import com.crimsonwarpedcraft.exampleplugin.bridge.YouTubeChatBridge.SubscriberMilestone;
import com.crimsonwarpedcraft.exampleplugin.bridge.YouTubeChatBridge.SubscriberNotification;
import com.crimsonwarpedcraft.exampleplugin.command.YouTubeIntegrationCommand;
import com.crimsonwarpedcraft.exampleplugin.service.WorldResetScheduler; // Added from codex branch
import com.google.gson.JsonElement;
import com.google.gson.JsonObject;
import com.google.gson.JsonParser;
import com.google.gson.JsonPrimitive;
import com.google.gson.JsonSyntaxException;
import edu.umd.cs.findbugs.annotations.SuppressFBWarnings;
import io.papermc.lib.PaperLib;
import java.io.File;
import java.io.IOException;
import java.io.InputStream;
import java.nio.file.Files;
import java.nio.file.InvalidPathException;
import java.nio.file.Path;
import java.security.SecureRandom;
import java.time.Instant;
import java.time.format.DateTimeParseException;
import java.util.ArrayList;
import java.util.HashSet;
import java.util.List;
import java.util.Locale;
import java.util.Objects;
import java.util.Optional;
import java.util.Set;
import java.util.concurrent.atomic.AtomicLong;
import java.util.logging.Level;
import org.bukkit.Bukkit;
import org.bukkit.ChatColor;
import org.bukkit.Location;
import org.bukkit.World;
import org.bukkit.command.PluginCommand;
import org.bukkit.configuration.ConfigurationSection;
import org.bukkit.configuration.file.FileConfiguration;
import org.bukkit.entity.Player;
import org.bukkit.entity.TNTPrimed;
import org.bukkit.plugin.java.JavaPlugin;
import org.bukkit.scheduler.BukkitRunnable;
import org.bukkit.util.Vector;
import org.jetbrains.annotations.NotNull;

/**
 * Example plugin entry point that wires the YouTube bridge behaviours together.
 */
public class ExamplePlugin extends JavaPlugin {

  private static final String DEFAULT_LISTENER_SCRIPT = "python/chat_listener.py";

  private static final int NEAR_INSTANT_FUSE_TICKS = 1;

  private final AtomicLong messageSequence = new AtomicLong();

  // Fields from codex branch
  private WorldResetScheduler worldResetScheduler;

  // Fields from main branch
  private YouTubeChatBridge bridge;
  private final List<Registration> registrations = new ArrayList<>();
  private final SecureRandom secureRandom = new SecureRandom();
  private BridgeSettings settings;
  @SuppressFBWarnings(
      value = "AT_NONATOMIC_64BIT_PRIMITIVE",
      justification = "Access occurs on the server main thread so atomicity is unnecessary.")
  private long knownSubscriberCount;
  private long lastCelebratedMilestone;

  // Fields for the external Python listener bridge
  private com.crimsonwarpedcraft.exampleplugin.service.YouTubeChatBridge listenerProcess;
  private ListenerSettings listenerSettings;
  private String listenerScriptPath;

  @Override
  public void onEnable() {
    PaperLib.suggestPaper(this);

    saveDefaultConfig();

    reloadConfig();
    loadSettingsFromConfig();
    loadSubscriberState();
    ensureListenerScriptAvailable();

    listenerProcess = new com.crimsonwarpedcraft.exampleplugin.service.YouTubeChatBridge(this);

    // Logic from codex branch
    worldResetScheduler = new WorldResetScheduler(this);
    worldResetScheduler.start();

    // Logic from main branch
    bridge = new YouTubeChatBridge(this);
    bridge.setSubscriberMilestoneInterval(settings.subscriberMilestoneInterval());
    registrations.add(bridge.registerChatListener(this::handleChatMessage));
    registrations.add(bridge.registerSubscriberListener(this::handleSubscriberNotification));
    registrations.add(bridge.registerMilestoneListener(this::handleMilestone));

    registerCommands();
    restartMonitoring();

    getLogger().info("YouTube bridge initialised. Awaiting events from Python listener.");
  }

  @Override
  public void onDisable() {
    // Logic from codex branch
    if (worldResetScheduler != null) {
      worldResetScheduler.cancel();
    }

    if (listenerProcess != null) {
      com.crimsonwarpedcraft.exampleplugin.service.YouTubeChatBridge process = listenerProcess;
      listenerProcess = null;
      stopListenerProcessAsync(process, null);
    }

    // Logic from main branch
    registrations.forEach(Registration::close);
    registrations.clear();
    bridge = null;
    knownSubscriberCount = 0L;
    lastCelebratedMilestone = 0L;
  }

  // Methods below coordinate the YouTube bridge behaviours

  /** Returns the active YouTube chat bridge instance. */
  @SuppressFBWarnings(
      value = "EI_EXPOSE_REP",
      justification = "Bridge is intentionally shared so other components can subscribe to events.")
  public YouTubeChatBridge getYouTubeChatBridge() {
    return bridge;
  }

  private void registerCommands() {
    PluginCommand command = getCommand("ytstream");
    if (command == null) {
      getLogger()
          .warning("Failed to register /ytstream command; command not defined in plugin.yml");
      return;
    }

    YouTubeIntegrationCommand executor = new YouTubeIntegrationCommand(this);
    command.setExecutor(executor);
    command.setTabCompleter(executor);
  }

  /** Restarts the external Python listener process using the cached configuration. */
  public void restartMonitoring() {
    if (listenerProcess == null) {
      return;
    }

    com.crimsonwarpedcraft.exampleplugin.service.YouTubeChatBridge process = listenerProcess;

    if (listenerSettings == null) {
      stopListenerProcessAsync(process, null);
      return;
    }

    final String listenerUrl = listenerSettings.listenerUrl();
    boolean useExternalListener = listenerUrl != null && !listenerUrl.isBlank();

    String streamIdentifier = listenerSettings.streamIdentifier();
    if (!useExternalListener && (streamIdentifier == null || streamIdentifier.isBlank())) {
      getLogger().warning("No YouTube stream identifier configured; skipping listener start.");
      stopListenerProcessAsync(process, null);
      return;
    }

    final File listenerScript;
    if (!useExternalListener) {
      ensureListenerScriptAvailable();
      listenerScript = getListenerScriptFile();
    } else {
      listenerScript = null;
    }

    String targetIgn = listenerSettings.targetIgn();
    if ((targetIgn == null || targetIgn.isBlank()) && settings != null) {
      targetIgn = settings.targetPlayer();
    }

    String finalTarget = targetIgn;
    stopListenerProcessAsync(
        process,
        () ->
            startListenerProcess(
                process,
                listenerSettings.pythonExecutable(),
                listenerScript,
                streamIdentifier,
                listenerSettings.pollingIntervalSeconds(),
                finalTarget,
                listenerSettings.streamlabsSocketToken(),
                listenerUrl));
  }

  private void startListenerProcess(
      com.crimsonwarpedcraft.exampleplugin.service.YouTubeChatBridge process,
      String pythonExecutable,
      File listenerScript,
      String streamIdentifier,
      int pollingIntervalSeconds,
      String targetIgn,
      String streamlabsToken,
      String listenerUrl) {
    final File scriptRef = listenerScript;
    final String urlRef = listenerUrl;
    try {
      getServer()
          .getScheduler()
          .runTaskAsynchronously(
              this,
              () -> {
                try {
                  process.start(
                      pythonExecutable,
                      scriptRef,
                      streamIdentifier,
                      pollingIntervalSeconds,
                      targetIgn,
                      streamlabsToken,
                      urlRef);
                } catch (Exception e) {
                  getLogger().log(Level.SEVERE, "Failed to start listener process", e);
                }
              });
    } catch (IllegalStateException schedulerShutdown) {
      try {
        process.start(
            pythonExecutable,
            scriptRef,
            streamIdentifier,
            pollingIntervalSeconds,
            targetIgn,
            streamlabsToken,
            urlRef);
      } catch (Exception e) {
        getLogger().log(Level.SEVERE, "Failed to start listener process", e);
      }
    }
  }

  private void stopListenerProcessAsync(
      com.crimsonwarpedcraft.exampleplugin.service.YouTubeChatBridge process, Runnable afterStop) {
    if (process == null) {
      if (afterStop != null) {
        afterStop.run();
      }
      return;
    }

    Runnable stopTask =
        () -> {
          try {
            process.stop();
          } catch (Exception e) {
            getLogger().log(Level.WARNING, "Failed to stop listener process cleanly", e);
          }

          if (afterStop != null) {
            afterStop.run();
          }
        };

    try {
      getServer().getScheduler().runTaskAsynchronously(this, stopTask);
    } catch (IllegalStateException schedulerShutdown) {
      stopTask.run();
    }
  }

  private void ensureListenerScriptAvailable() {
    if (listenerScriptPath == null || listenerScriptPath.isBlank()) {
      listenerScriptPath = DEFAULT_LISTENER_SCRIPT;
    }

    File scriptFile = getListenerScriptFile();
    if (scriptFile.exists()) {
      return;
    }

    File parent = scriptFile.getParentFile();
    if (parent != null && !parent.exists() && !parent.mkdirs()) {
      getLogger()
          .log(
              Level.SEVERE,
              "Unable to create directories for listener script at {0}",
              parent);
      return;
    }

    try (InputStream input = getResource(DEFAULT_LISTENER_SCRIPT)) {
      if (input == null) {
        getLogger().warning("Listener script resource python/chat_listener.py not found in jar.");
        return;
      }

      Files.copy(input, scriptFile.toPath());
      if (!scriptFile.setExecutable(true) && !scriptFile.canExecute()) {
        getLogger()
            .warning(
                "Extracted listener script but failed to mark it executable at "
                    + scriptFile.getAbsolutePath());
      }
      getLogger()
          .info("Extracted default YouTube listener script to " + scriptFile.getAbsolutePath());
    } catch (IOException e) {
      getLogger().log(Level.SEVERE, "Failed to extract listener script", e);
    }
  }

  private File getListenerScriptFile() {
    File dataFolder = getDataFolder();
    if (!dataFolder.exists() && !dataFolder.mkdirs()) {
      getLogger()
          .log(
              Level.SEVERE,
              "Unable to create plugin data folder at {0}",
              dataFolder.getAbsolutePath());
    }

    Path base;
    try {
      base = dataFolder.toPath().toRealPath().normalize();
    } catch (IOException ex) {
      base = dataFolder.toPath().toAbsolutePath().normalize();
    }

    String configuredPath = listenerScriptPath;
    if (configuredPath == null || configuredPath.isBlank()) {
      configuredPath = DEFAULT_LISTENER_SCRIPT;
    }

    Path candidate;
    try {
      candidate = base.resolve(configuredPath).normalize();
    } catch (InvalidPathException ex) {
      getLogger().log(Level.WARNING, "Failed to resolve listener script path; using default", ex);
      return base.resolve(DEFAULT_LISTENER_SCRIPT).toFile();
    }

    if (!candidate.startsWith(base)) {
      getLogger()
          .warning(
              "Listener script path points outside the plugin data folder; using default script.");
      return base.resolve(DEFAULT_LISTENER_SCRIPT).toFile();
    }

    return candidate.toFile();
  }

  private void runOnMainThread(Runnable task) {
    if (task == null) {
      return;
    }
    if (Bukkit.isPrimaryThread()) {
      task.run();
    } else {
      getServer().getScheduler().runTask(this, task);
    }
  }

  private String applyTitlePlaceholders(
      String template,
      String donor,
      Double amount,
      String formattedAmount,
      String currency,
      String message,
      int tntCount) {
    if (template == null) {
      return "";
    }

<<<<<<< HEAD
    final String safeDonor = donor == null ? "" : donor;
    final String numericAmount =
        amount == null ? "" : String.format(Locale.US, "%.2f", amount);
    final String safeCurrency = currency == null ? "" : currency.toUpperCase(Locale.ROOT);
    final String safeMessage = message == null ? "" : message;
    final String formatted = formatAmountText(amount, currency, formattedAmount);
=======
    String safeDonor = donor == null ? "" : donor;
    String numericAmount =
        amount == null ? "" : String.format(Locale.US, "%.2f", amount);
    String safeCurrency = currency == null ? "" : currency.toUpperCase(Locale.ROOT);
    String safeMessage = message == null ? "" : message;
    String formatted = formatAmountText(amount, currency, formattedAmount);
>>>>>>> 95e7c15e

    String result =
        template
            .replace("{donor}", safeDonor)
            .replace("{amount}", numericAmount)
            .replace("{formatted_amount}", formatted)
            .replace("{currency}", safeCurrency)
            .replace("{message}", safeMessage)
            .replace("{tnt_count}", Integer.toString(Math.max(0, tntCount)));

    return ChatColor.translateAlternateColorCodes('&', result);
  }

  private String applyMilestoneTitlePlaceholders(
      String template, @NotNull SubscriberMilestone milestone, int tntCount) {
    if (template == null) {
      return "";
    }

    long totalSubscribers = Math.max(0L, milestone.totalSubscribers());
    long interval = Math.max(0L, milestone.milestoneInterval());
    int safeTntCount = Math.max(0, tntCount);

    String result = template;
    result = result.replace("{total_subscribers}", Long.toString(totalSubscribers));
    result = result.replace("{milestone_interval}", Long.toString(interval));
    result = result.replace("{tnt_count}", Integer.toString(safeTntCount));

    return ChatColor.translateAlternateColorCodes('&', result);
  }

  private String formatAmountText(
      Double amount, String currency, String formattedAmountFromSource) {
    if (formattedAmountFromSource != null && !formattedAmountFromSource.isBlank()) {
      return formattedAmountFromSource;
    }
    if (amount == null) {
      return "";
    }

    String numeric = String.format(Locale.US, "%.2f", amount);
    if (currency == null || currency.isBlank()) {
      return numeric;
    }
    return numeric + " " + currency.toUpperCase(Locale.ROOT);
  }

  /** Handles chat lines emitted by the Python listener. */
  public void handleIncomingYouTubeMessage(String message, String targetIgn) {
    if (message == null || message.isBlank()) {
      return;
    }

    String trimmed = message.trim();
    if (handleStructuredListenerPayload(trimmed, targetIgn)) {
      return;
    }

    String author = "YouTube";
    String content = trimmed;

    int separatorIndex = trimmed.indexOf(':');
    if (separatorIndex > 0) {
      String potentialAuthor = trimmed.substring(0, separatorIndex).trim();
      String potentialMessage = trimmed.substring(separatorIndex + 1).trim();
      if (!potentialAuthor.isEmpty()) {
        author = potentialAuthor;
        content = potentialMessage;
      }
    }

    if (content.isEmpty()) {
      return;
    }

    publishChatMessage(author, content, Instant.now(), null, targetIgn);
  }

  private boolean handleStructuredListenerPayload(String payload, String targetIgn) {
    JsonObject root;
    try {
      JsonElement parsed = JsonParser.parseString(payload);
      if (!parsed.isJsonObject()) {
        return false;
      }
      root = parsed.getAsJsonObject();
    } catch (JsonSyntaxException ex) {
      return false;
    }

    String type = jsonString(root, "type");
    if (type == null || type.isBlank()) {
      return false;
    }

    switch (type.toLowerCase(Locale.ROOT)) {
      case "chat" -> {
        handleStructuredChat(root, targetIgn);
        return true;
      }
      case "subscriber" -> {
        handleStructuredSubscriber(root);
        return true;
      }
      case "donation" -> {
        handleStructuredDonation(root);
        return true;
      }
      case "milestone" -> {
        handleStructuredMilestone(root);
        return true;
      }
      case "log", "status", "heartbeat" -> {
        handleStructuredLog(root, Level.INFO);
        return true;
      }
      case "error" -> {
        handleStructuredLog(root, Level.SEVERE);
        return true;
      }
      default -> {
        return false;
      }
    }
  }

  private void handleStructuredChat(JsonObject payload, String targetIgn) {
    String author = Objects.requireNonNullElse(jsonString(payload, "author"), "YouTube");
    String message = jsonString(payload, "message");
    if (message == null || message.isBlank()) {
      return;
    }

    String channelId = jsonString(payload, "channelId");
    Instant timestamp = parseTimestamp(jsonString(payload, "timestamp"));

    publishChatMessage(author, message, timestamp, channelId, targetIgn);
  }

  private void handleStructuredSubscriber(JsonObject payload) {
    if (bridge == null) {
      return;
    }

    String ign = jsonString(payload, "inGameName");
    if (ign == null || ign.isBlank()) {
      ign = jsonString(payload, "ign");
    }

    Long totalSubscribers = jsonLong(payload, "totalSubscribers");
    if (totalSubscribers == null) {
      totalSubscribers = jsonLong(payload, "subscriberCount");
    }
    if (totalSubscribers == null || totalSubscribers < 0) {
      totalSubscribers = knownSubscriberCount + 1;
    }

    String channelId = jsonString(payload, "channelId");
    Instant timestamp = parseTimestamp(jsonString(payload, "timestamp"));
    String author =
        Objects.requireNonNullElse(jsonString(payload, "author"), "YouTube Subscriber");

    bridge.emitSubscriberNotification(
        new SubscriberNotification(author, ign, totalSubscribers, channelId, timestamp));
  }

  private void handleStructuredDonation(JsonObject payload) {
    if (!settings.enabled) {
      return;
    }

    DonationSettings donationSettings = settings.donationSettings();
    if (donationSettings == null || !donationSettings.enabled()) {
      return;
    }

    OrbitalStrikeSettings orbitalStrike = donationSettings.orbitalStrike();
    if (orbitalStrike == null || !orbitalStrike.enabled()) {
      return;
    }

    Double amount = jsonDouble(payload, "amount");
    if (amount == null) {
      amount = jsonDouble(payload, "total");
    }
    if (amount == null) {
      return;
    }

    if (amount < orbitalStrike.minAmount()) {
      return;
    }

    String currency =
        Optional.ofNullable(jsonString(payload, "currency"))
            .map(String::trim)
            .orElse("");
    if (orbitalStrike.currency() != null && !orbitalStrike.currency().isBlank()) {
      if (currency.isBlank() || !orbitalStrike.currency().equalsIgnoreCase(currency)) {
        return;
      }
    }

    Optional<Player> target = resolveConfiguredPlayer();
    if (target.isEmpty()) {
      return;
    }

    Player player = target.get();
    String donor = Objects.requireNonNullElse(jsonString(payload, "author"), "Supporter");
    String donorMessage = jsonString(payload, "message");
    String formattedAmount = jsonString(payload, "formattedAmount");
    Double finalAmount = amount;
    String finalCurrency = currency;

    runOnMainThread(
        () ->
            triggerOrbitalStrike(
                player,
                donor,
                donorMessage,
                formattedAmount,
                finalAmount,
                finalCurrency,
                orbitalStrike));
  }

  private void handleStructuredMilestone(JsonObject payload) {
    if (bridge == null) {
      return;
    }

    Long totalSubscribers = jsonLong(payload, "totalSubscribers");
    Long interval = jsonLong(payload, "milestoneInterval");
    if (totalSubscribers == null || interval == null) {
      return;
    }

    String channelId = jsonString(payload, "channelId");
    Instant timestamp = parseTimestamp(jsonString(payload, "timestamp"));

    bridge.emitMilestone(new SubscriberMilestone(totalSubscribers, interval, channelId, timestamp));
  }

  private void handleStructuredLog(JsonObject payload, Level fallbackLevel) {
    String message = jsonString(payload, "message");
    if (message == null || message.isBlank()) {
      return;
    }

    Level level = parseLogLevel(jsonString(payload, "level"), fallbackLevel);
    getLogger().log(level, message);
  }

  private void publishChatMessage(
      String author, String content, Instant timestamp, String channelId, String targetIgn) {
    String resolvedAuthor = Objects.requireNonNullElse(author, "YouTube");
    if (bridge != null) {
      bridge.emitChatMessage(
          new ChatMessage(
              resolvedAuthor,
              content,
              messageSequence.incrementAndGet(),
              timestamp,
              channelId));
    }

    deliverChatToPlayers(resolvedAuthor, content, targetIgn);
  }

  private void deliverChatToPlayers(String author, String content, String targetIgn) {
    String resolvedAuthor = author == null || author.isBlank() ? "YouTube" : author;
    String formatted;
    if (resolvedAuthor.equals("YouTube")) {
      formatted = ChatColor.RED + "[YouTube] " + ChatColor.WHITE + content;
    } else {
      formatted =
          ChatColor.RED
              + "[YouTube] "
              + ChatColor.YELLOW
              + resolvedAuthor
              + ChatColor.WHITE
              + ": "
              + content;
    }

    if (targetIgn != null && !targetIgn.isBlank()) {
      Player player = Bukkit.getPlayerExact(targetIgn);
      if (player != null
          && player.isOnline()
          && player.hasPermission("example.ytstream.monitor")) {
        player.sendMessage(formatted);
        return;
      }
    }

    Bukkit.getOnlinePlayers().stream()
        .filter(player -> player.hasPermission("example.ytstream.monitor"))
        .forEach(player -> player.sendMessage(formatted));
  }

  private Level parseLogLevel(String candidate, Level fallbackLevel) {
    if (candidate == null || candidate.isBlank()) {
      return fallbackLevel;
    }

    return switch (candidate.toLowerCase(Locale.ROOT)) {
      case "trace", "debug" -> Level.FINE;
      case "info" -> Level.INFO;
      case "warn", "warning" -> Level.WARNING;
      case "error", "severe" -> Level.SEVERE;
      default -> fallbackLevel;
    };
  }

  private Instant parseTimestamp(String candidate) {
    if (candidate == null || candidate.isBlank()) {
      return Instant.now();
    }
    try {
      return Instant.parse(candidate.trim());
    } catch (DateTimeParseException ex) {
      return Instant.now();
    }
  }

  private String jsonString(JsonObject object, String member) {
    if (!object.has(member)) {
      return null;
    }
    JsonElement element = object.get(member);
    if (element == null || element.isJsonNull()) {
      return null;
    }
    try {
      return element.getAsString();
    } catch (ClassCastException | IllegalStateException ex) {
      return null;
    }
  }

  private Long jsonLong(JsonObject object, String member) {
    if (!object.has(member)) {
      return null;
    }

    JsonElement element = object.get(member);
    if (element == null || element.isJsonNull()) {
      return null;
    }

    try {
      if (element.isJsonPrimitive()) {
        JsonPrimitive primitive = element.getAsJsonPrimitive();
        if (primitive.isNumber()) {
          return primitive.getAsLong();
        }
        if (primitive.isString()) {
          String value = primitive.getAsString();
          if (value == null || value.isBlank()) {
            return null;
          }
          String trimmed = value.trim();
          if (trimmed.isEmpty()) {
            return null;
          }
          try {
            return Long.parseLong(trimmed);
          } catch (NumberFormatException ex) {
            try {
              return (long) Double.parseDouble(trimmed);
            } catch (NumberFormatException ignored) {
              return null;
            }
          }
        }
      }
    } catch (NumberFormatException | ClassCastException | IllegalStateException ex) {
      return null;
    }

    return null;
  }

  private Double jsonDouble(JsonObject object, String member) {
    if (!object.has(member)) {
      return null;
    }

    JsonElement element = object.get(member);
    if (element == null || element.isJsonNull()) {
      return null;
    }

    try {
      if (element.isJsonPrimitive()) {
        JsonPrimitive primitive = element.getAsJsonPrimitive();
        if (primitive.isNumber()) {
          return primitive.getAsDouble();
        }
        if (primitive.isString()) {
          String value = primitive.getAsString();
          String trimmed = value.trim();
          if (trimmed.isEmpty()) {
            return null;
          }
          return Double.parseDouble(trimmed);
        }
      }
    } catch (NumberFormatException | ClassCastException | IllegalStateException ex) {
      return null;
    }

    return null;
  }

  private void handleChatMessage(ChatMessage message) {
    if (!settings.enabled || !settings.chatEnabled || !settings.chatTntEnabled) {
      return;
    }

    String lowerMessage = message.message().toLowerCase(Locale.ROOT);
    if (!lowerMessage.contains(settings.chatTntCommand)) {
      return;
    }

    Optional<Player> target = resolveConfiguredPlayer();
    if (target.isEmpty()) {
      return;
    }

    Player player = target.get();
    spawnSingleTnt(
        player.getLocation(), settings.chatTntFuseTicks, settings.chatTntVerticalOffset);
  }

  private void handleSubscriberNotification(SubscriberNotification notification) {
    boolean subscriberCountChanged =
        updateKnownSubscriberCount(notification.totalSubscribers());
    if (subscriberCountChanged) {
      persistSubscriberState();
    }

    if (!settings.enabled || !settings.subscriberKillEnabled) {
      return;
    }

    String ign = notification.inGameName();
    if (ign == null || ign.isBlank()) {
      ign = settings.targetPlayer;
    }
    if (ign == null || ign.isBlank()) {
      return;
    }

    final String finalIgn = ign;
    Bukkit.getScheduler()
        .runTask(
            this,
            () -> {
              Player target = Bukkit.getPlayerExact(finalIgn);
              if (target == null || !target.isOnline()) {
                return;
              }
              if (!isWorldAllowed(target.getWorld())) {
                return;
              }
              target.setHealth(0.0);
            });
  }

  private void handleMilestone(SubscriberMilestone milestone) {
    updateKnownSubscriberCount(milestone.totalSubscribers());

    if (!settings.enabled || !settings.milestoneEnabled) {
      return;
    }

    if (milestone.totalSubscribers() <= lastCelebratedMilestone) {
      return;
    }

    Optional<Player> target = resolveConfiguredPlayer();
    if (target.isEmpty()) {
      return;
    }

    Player player = target.get();
    spawnMilestoneCelebration(player, milestone);
    lastCelebratedMilestone = milestone.totalSubscribers();
    persistSubscriberState();
  }

  private Optional<Player> resolveConfiguredPlayer() {
    if (settings.targetPlayer == null || settings.targetPlayer.isBlank()) {
      return Optional.empty();
    }
    Player player = Bukkit.getPlayerExact(settings.targetPlayer);
    if (player == null || !player.isOnline()) {
      return Optional.empty();
    }
    if (!isWorldAllowed(player.getWorld())) {
      return Optional.empty();
    }
    if (!player.getLocation().getChunk().isLoaded()) {
      return Optional.empty();
    }
    return Optional.of(player);
  }

  private boolean isWorldAllowed(World world) {
    return settings.allowedWorlds.isEmpty()
        || settings.allowedWorlds.contains(world.getName().toLowerCase(Locale.ROOT));
  }

  private void spawnSingleTnt(Location baseLocation, int fuseTicks, double verticalOffset) {
    Location spawnLocation = baseLocation.clone().add(new Vector(0, verticalOffset, 0));
    if (!canSpawnTnt(spawnLocation)) {
      return;
    }
    spawnPrimedTnt(spawnLocation, fuseTicks);
  }

  private boolean canSpawnTnt(Location location) {
    World world = location.getWorld();
    if (world == null) {
      return false;
    }
    if (!isWorldAllowed(world)) {
      return false;
    }
    if (!world.isChunkLoaded(location.getBlockX() >> 4, location.getBlockZ() >> 4)) {
      return false;
    }
    if (!world.getWorldBorder().isInside(location)) {
      return false;
    }
    int minY = world.getMinHeight();
    int maxY = world.getMaxHeight();
    if (location.getY() < minY || location.getY() > maxY) {
      return false;
    }
    return true;
  }

  private void spawnPrimedTnt(Location location, int fuseTicks) {
    World world = location.getWorld();
    if (world == null) {
      return;
    }
    world.spawn(
        location,
        TNTPrimed.class,
        tnt -> {
          int adjustedFuseTicks = Math.max(0, Math.min(fuseTicks, NEAR_INSTANT_FUSE_TICKS));
          tnt.setFuseTicks(adjustedFuseTicks);
        });
  }

  private void spawnMilestoneCelebration(Player player, SubscriberMilestone milestone) {
    MilestoneSettings milestoneSettings = settings.milestoneSettings;
    if (milestoneSettings.tntCount() <= 0) {
      return;
    }

    Location baseLocation = player.getLocation();
    if (!canSpawnTnt(baseLocation)) {
      return;
    }

    List<Location> spawnLocations = new ArrayList<>();
    for (int i = 0; i < milestoneSettings.tntCount(); i++) {
      double angle = secureRandom.nextDouble() * Math.PI * 2.0;
      double distance = secureRandom.nextDouble() * milestoneSettings.radius();
      double offsetX = Math.cos(angle) * distance;
      double offsetZ = Math.sin(angle) * distance;
      Location location =
          new Location(
              baseLocation.getWorld(),
              baseLocation.getX() + offsetX,
              baseLocation.getY(),
              baseLocation.getZ() + offsetZ);
      if (canSpawnTnt(location)) {
        spawnLocations.add(location);
      }
    }

    if (spawnLocations.isEmpty()) {
      getLogger()
          .log(
              Level.FINE,
              "Milestone {0} could not spawn TNT due to safety checks",
              milestone.totalSubscribers());
      return;
    }

    String mainTitle =
        applyMilestoneTitlePlaceholders(
            milestoneSettings.titleMain(), milestone, spawnLocations.size());
    String subTitle =
        applyMilestoneTitlePlaceholders(
            milestoneSettings.titleSubtitle(), milestone, spawnLocations.size());
    if (!mainTitle.isEmpty() || !subTitle.isEmpty()) {
      player.sendTitle(
          mainTitle,
          subTitle,
          milestoneSettings.titleFadeIn(),
          milestoneSettings.titleStay(),
          milestoneSettings.titleFadeOut());
    }

    new BukkitRunnable() {
      private int index = 0;

      @Override
      public void run() {
        if (!player.isOnline() || !player.getWorld().equals(baseLocation.getWorld())) {
          cancel();
          return;
        }

        int spawnedThisTick = 0;
        while (index < spawnLocations.size()
            && spawnedThisTick < milestoneSettings.perTick()) {
          Location location = spawnLocations.get(index++);
          spawnPrimedTnt(location, milestoneSettings.fuseTicks());
          spawnedThisTick++;
        }

        if (index >= spawnLocations.size()) {
          cancel();
        }
      }
    }.runTaskTimer(this, 0L, milestoneSettings.tickInterval());
  }

  private void triggerOrbitalStrike(
      Player player,
      String donor,
      String donorMessage,
      String formattedAmount,
      Double amount,
      String currency,
      OrbitalStrikeSettings settings) {
    if (player == null || !player.isOnline()) {
      return;
    }

    Location baseLocation = player.getLocation();
    if (!isWorldAllowed(baseLocation.getWorld())) {
      return;
    }

    World world = baseLocation.getWorld();
    if (world == null) {
      return;
    }

    double cappedRadius = Math.max(0.0D, settings.radius());
    double baseY =
        Math.max(
            world.getMinHeight() + 1,
            Math.min(world.getMaxHeight() - 1, baseLocation.getY() + settings.verticalOffset()));

    List<Location> spawnLocations = new ArrayList<>();
    int attempts = 0;
    int desired = Math.max(1, settings.tntCount());
    while (spawnLocations.size() < desired && attempts < desired * 5) {
      attempts++;
      double angle = secureRandom.nextDouble() * Math.PI * 2.0;
      double distance = cappedRadius <= 0.001D ? 0.0D : secureRandom.nextDouble() * cappedRadius;
      double offsetX = Math.cos(angle) * distance;
      double offsetZ = Math.sin(angle) * distance;
      Location candidate =
          new Location(world, baseLocation.getX() + offsetX, baseY, baseLocation.getZ() + offsetZ);
      if (canSpawnTnt(candidate)) {
        spawnLocations.add(candidate);
      }
    }

    if (spawnLocations.isEmpty()) {
      getLogger()
          .log(
              Level.FINE,
              "Orbital strike skipped for donor {0}: unable to find safe spawn locations.",
              donor);
      return;
    }

    String mainTitle =
        applyTitlePlaceholders(
            settings.titleMain(),
            donor,
            amount,
            formattedAmount,
            currency,
            donorMessage,
            spawnLocations.size());
    String subTitle =
        applyTitlePlaceholders(
            settings.titleSubtitle(),
            donor,
            amount,
            formattedAmount,
            currency,
            donorMessage,
            spawnLocations.size());

    if (!mainTitle.isEmpty() || !subTitle.isEmpty()) {
      player.sendTitle(
          mainTitle,
          subTitle,
          settings.titleFadeIn(),
          settings.titleStay(),
          settings.titleFadeOut());
    }

    new BukkitRunnable() {
      private int index = 0;

      @Override
      public void run() {
        if (!player.isOnline() || !player.getWorld().equals(world)) {
          cancel();
          return;
        }

        int spawned = 0;
        while (index < spawnLocations.size() && spawned < settings.waveSize()) {
          Location location = spawnLocations.get(index++);
          spawnPrimedTnt(location, settings.fuseTicks());
          spawned++;
        }

        if (index >= spawnLocations.size()) {
          cancel();
        }
      }
    }.runTaskTimer(this, 0L, settings.tickInterval());
  }

  /** Reloads cached configuration values from {@code config.yml}. */
  public void loadSettingsFromConfig() {
    FileConfiguration config = getConfig();
    settings = BridgeSettings.from(config);
    listenerSettings = ListenerSettings.from(config);
    listenerScriptPath = listenerSettings.listenerScript();
    if (bridge != null) {
      bridge.setSubscriberMilestoneInterval(settings.subscriberMilestoneInterval());
    }
  }

  private void loadSubscriberState() {
    FileConfiguration config = getConfig();
    ConfigurationSection state = config.getConfigurationSection("youtube-bridge-state");
    if (state == null) {
      knownSubscriberCount = 0L;
      lastCelebratedMilestone = 0L;
      return;
    }
    knownSubscriberCount = state.getLong("known-subscriber-count", 0L);
    lastCelebratedMilestone = state.getLong("last-celebrated-milestone", 0L);
  }

  private void persistSubscriberState() {
    FileConfiguration config = getConfig();
    ConfigurationSection state = config.getConfigurationSection("youtube-bridge-state");
    if (state == null) {
      state = config.createSection("youtube-bridge-state");
    }
    state.set("known-subscriber-count", knownSubscriberCount);
    state.set("last-celebrated-milestone", lastCelebratedMilestone);
    saveConfig();
  }

  private boolean updateKnownSubscriberCount(long totalSubscribers) {
    long updated = Math.max(knownSubscriberCount, totalSubscribers);
    if (updated != knownSubscriberCount) {
      knownSubscriberCount = updated;
      return true;
    }
    return false;
  }

  private record ListenerSettings(
      String streamIdentifier,
      String targetIgn,
      int pollingIntervalSeconds,
      String pythonExecutable,
      String listenerScript,
      String listenerUrl,
      String streamlabsSocketToken) {

    static ListenerSettings from(FileConfiguration config) {
      ConfigurationSection root = config.getConfigurationSection("youtube");
      if (root == null) {
        root = config.createSection("youtube");
      }

      String streamIdentifier =
          Optional.ofNullable(root.getString("stream-identifier"))
              .map(String::trim)
              .orElse("");
      String targetIgn =
          Optional.ofNullable(root.getString("target-player-ign"))
              .map(String::trim)
              .orElse("");
      int pollingInterval = Math.max(1, root.getInt("polling-interval-seconds", 5));
      String pythonExecutable =
          Optional.ofNullable(root.getString("python-executable"))
              .map(String::trim)
              .filter(value -> !value.isEmpty())
              .orElse("python3");
      String listenerScript =
          Optional.ofNullable(root.getString("listener-script"))
              .map(String::trim)
              .filter(value -> !value.isEmpty())
              .orElse(DEFAULT_LISTENER_SCRIPT);
      String listenerUrl =
          Optional.ofNullable(root.getString("listener-url"))
              .map(String::trim)
              .filter(value -> !value.isEmpty())
              .orElse("");
      String environmentToken =
          Optional.ofNullable(System.getenv("STREAMLABS_SOCKET_TOKEN"))
              .map(String::trim)
              .filter(value -> !value.isEmpty())
              .orElse(null);
      String streamlabsSocketToken =
          environmentToken != null
              ? environmentToken
              : Optional.ofNullable(root.getString("streamlabs-socket-token"))
                  .map(String::trim)
                  .orElse("");

      return new ListenerSettings(
          streamIdentifier,
          targetIgn,
          pollingInterval,
          pythonExecutable,
          listenerScript,
          listenerUrl,
          streamlabsSocketToken);
    }
  }

  private record BridgeSettings(
      boolean enabled,
      String targetPlayer,
      Set<String> allowedWorlds,
      boolean chatEnabled,
      boolean chatTntEnabled,
      String chatTntCommand,
      int chatTntFuseTicks,
      double chatTntVerticalOffset,
      boolean subscriberKillEnabled,
      boolean milestoneEnabled,
      long subscriberMilestoneInterval,
      MilestoneSettings milestoneSettings,
      DonationSettings donationSettings) {

    static BridgeSettings from(FileConfiguration config) {
      ConfigurationSection root = config.getConfigurationSection("youtube-bridge");
      if (root == null) {
        root = config.createSection("youtube-bridge");
      }

      final boolean enabled = root.getBoolean("enabled", true);
      final String targetPlayer = Objects.requireNonNullElse(root.getString("target-player"), "");

      Set<String> allowedWorlds = new HashSet<>();
      for (String world : root.getStringList("allowed-worlds")) {
        if (world != null && !world.isBlank()) {
          allowedWorlds.add(world.toLowerCase(Locale.ROOT));
        }
      }

      ConfigurationSection chat = root.getConfigurationSection("chat");
      if (chat == null) {
        chat = root.createSection("chat");
      }
      final boolean chatEnabled = chat.getBoolean("enabled", true);
      ConfigurationSection chatTnt = chat.getConfigurationSection("tnt");
      if (chatTnt == null) {
        chatTnt = chat.createSection("tnt");
      }
      final boolean chatTntEnabled = chatTnt.getBoolean("enabled", true);
      final String chatCommand = Objects.requireNonNullElse(chatTnt.getString("command"), "!tnt");
      final String chatTntCommand = chatCommand.toLowerCase(Locale.ROOT);
      final int chatTntFuseTicks = chatTnt.getInt("fuse-ticks", 60);
      final double chatTntVerticalOffset = chatTnt.getDouble("vertical-offset", 0.0);

      ConfigurationSection subscribers = root.getConfigurationSection("subscribers");
      if (subscribers == null) {
        subscribers = root.createSection("subscribers");
      }
      final boolean subscriberKillEnabled = subscribers.getBoolean("kill-enabled", true);

      ConfigurationSection milestone = subscribers.getConfigurationSection("milestone");
      if (milestone == null) {
        milestone = subscribers.createSection("milestone");
      }
      final boolean milestoneEnabled = milestone.getBoolean("enabled", true);
      final long milestoneInterval = milestone.getLong("interval", 100L);
      final int tntCount = milestone.getInt("tnt-count", 100);
      final double radius = milestone.getDouble("radius", 6.0D);
      final int fuseTicks = milestone.getInt("fuse-ticks", 80);
      final int perTick = Math.max(1, milestone.getInt("per-tick", 10));
      final long tickInterval = Math.max(1L, milestone.getLong("tick-interval", 2L));
      ConfigurationSection milestoneTitle = milestone.getConfigurationSection("title");
      if (milestoneTitle == null) {
        milestoneTitle = milestone.createSection("title");
      }
      final String milestoneTitleMain =
          Objects.requireNonNullElse(
              milestoneTitle.getString("main"),
              "&b{total_subscribers} Subscribers!");
      final String milestoneTitleSubtitle =
          Objects.requireNonNullElse(
              milestoneTitle.getString("subtitle"),
              "&eMilestone interval reached!");
      final int milestoneTitleFadeIn =
          Math.max(0, milestoneTitle.getInt("fade-in", 10));
      final int milestoneTitleStay = Math.max(0, milestoneTitle.getInt("stay", 60));
      final int milestoneTitleFadeOut =
          Math.max(0, milestoneTitle.getInt("fade-out", 20));

      ConfigurationSection donations = root.getConfigurationSection("donations");
      if (donations == null) {
        donations = root.createSection("donations");
      }
      final boolean donationsEnabled = donations.getBoolean("enabled", true);
      ConfigurationSection orbitalStrike = donations.getConfigurationSection("orbital-strike");
      if (orbitalStrike == null) {
        orbitalStrike = donations.createSection("orbital-strike");
      }
      final boolean orbitalStrikeEnabled = orbitalStrike.getBoolean("enabled", true);
      final double orbitalStrikeMinAmount = orbitalStrike.getDouble("min-amount", 5.0D);
      final String orbitalStrikeCurrency =
          Optional.ofNullable(orbitalStrike.getString("currency"))
              .map(String::trim)
              .filter(value -> !value.isEmpty())
              .map(value -> value.toUpperCase(Locale.ROOT))
              .orElse("");
      final int orbitalStrikeTntCount = Math.max(1, orbitalStrike.getInt("tnt-count", 100));
      final double orbitalStrikeVerticalOffset = orbitalStrike.getDouble("vertical-offset", 25.0D);
      final double orbitalStrikeRadius = Math.max(0.0D, orbitalStrike.getDouble("radius", 6.0D));
      final int orbitalStrikeFuseTicks = Math.max(0, orbitalStrike.getInt("fuse-ticks", 60));
      final int orbitalStrikeWaveSize = Math.max(1, orbitalStrike.getInt("wave-size", 20));
      final long orbitalStrikeTickInterval =
          Math.max(1L, orbitalStrike.getLong("tick-interval", 2L));
      ConfigurationSection orbitalStrikeTitle = orbitalStrike.getConfigurationSection("title");
      if (orbitalStrikeTitle == null) {
        orbitalStrikeTitle = orbitalStrike.createSection("title");
      }
      final String orbitalStrikeTitleMain =
          Objects.requireNonNullElse(
              orbitalStrikeTitle.getString("main"),
              "&c{donor} armed the Orbital Strike Cannon!");
      final String orbitalStrikeTitleSubtitle =
          Objects.requireNonNullElse(
              orbitalStrikeTitle.getString("subtitle"),
              "&eBrace for {tnt_count} TNT!");
      final int orbitalStrikeTitleFadeIn =
          Math.max(0, orbitalStrikeTitle.getInt("fade-in", 10));
      final int orbitalStrikeTitleStay = Math.max(0, orbitalStrikeTitle.getInt("stay", 40));
      final int orbitalStrikeTitleFadeOut =
          Math.max(0, orbitalStrikeTitle.getInt("fade-out", 20));

      DonationSettings donationSettings =
          new DonationSettings(
              donationsEnabled,
              new OrbitalStrikeSettings(
                  orbitalStrikeEnabled,
                  orbitalStrikeMinAmount,
                  orbitalStrikeCurrency,
                  orbitalStrikeTntCount,
                  orbitalStrikeVerticalOffset,
                  orbitalStrikeRadius,
                  orbitalStrikeFuseTicks,
                  orbitalStrikeWaveSize,
                  orbitalStrikeTickInterval,
                  orbitalStrikeTitleMain,
                  orbitalStrikeTitleSubtitle,
                  orbitalStrikeTitleFadeIn,
                  orbitalStrikeTitleStay,
                  orbitalStrikeTitleFadeOut));

      return new BridgeSettings(
          enabled,
          targetPlayer,
          allowedWorlds,
          chatEnabled,
          chatTntEnabled,
          chatTntCommand,
          chatTntFuseTicks,
          chatTntVerticalOffset,
          subscriberKillEnabled,
          milestoneEnabled,
          milestoneInterval,
          new MilestoneSettings(
              tntCount,
              radius,
              fuseTicks,
              perTick,
              tickInterval,
              milestoneTitleMain,
              milestoneTitleSubtitle,
              milestoneTitleFadeIn,
              milestoneTitleStay,
              milestoneTitleFadeOut),
          donationSettings);
    }
  }

  private record MilestoneSettings(
      int tntCount,
      double radius,
      int fuseTicks,
      int perTick,
      long tickInterval,
      String titleMain,
      String titleSubtitle,
      int titleFadeIn,
      int titleStay,
      int titleFadeOut) {}

  private record DonationSettings(boolean enabled, OrbitalStrikeSettings orbitalStrike) {}

  private record OrbitalStrikeSettings(
      boolean enabled,
      double minAmount,
      String currency,
      int tntCount,
      double verticalOffset,
      double radius,
      int fuseTicks,
      int waveSize,
      long tickInterval,
      String titleMain,
      String titleSubtitle,
      int titleFadeIn,
      int titleStay,
      int titleFadeOut) {}

  /**
   * Helper used by tests or debug scripts to emulate an incoming chat message without the
   * external Python process.
   */
  public void simulateChatMessage(String author, String message) {
    if (bridge == null) {
      return;
    }
    bridge.emitChatMessage(
        new ChatMessage(author, message, 0L, Instant.now(), null));
  }

  /**
   * Helper used by tests or debug scripts to emulate a subscriber notification without the
   * external Python process.
   */
  public void simulateSubscriber(String author, String ign, long totalSubscribers) {
    if (bridge == null) {
      return;
    }
    bridge.emitSubscriberNotification(
        new SubscriberNotification(author, ign, totalSubscribers, null, Instant.now()));
  }
}<|MERGE_RESOLUTION|>--- conflicted
+++ resolved
@@ -379,21 +379,12 @@
       return "";
     }
 
-<<<<<<< HEAD
     final String safeDonor = donor == null ? "" : donor;
     final String numericAmount =
         amount == null ? "" : String.format(Locale.US, "%.2f", amount);
     final String safeCurrency = currency == null ? "" : currency.toUpperCase(Locale.ROOT);
     final String safeMessage = message == null ? "" : message;
     final String formatted = formatAmountText(amount, currency, formattedAmount);
-=======
-    String safeDonor = donor == null ? "" : donor;
-    String numericAmount =
-        amount == null ? "" : String.format(Locale.US, "%.2f", amount);
-    String safeCurrency = currency == null ? "" : currency.toUpperCase(Locale.ROOT);
-    String safeMessage = message == null ? "" : message;
-    String formatted = formatAmountText(amount, currency, formattedAmount);
->>>>>>> 95e7c15e
 
     String result =
         template
